#!/usr/bin/env sh

# Run this script to deploy the app to Github Pages.

# Exit if any subcommand fails.
set -e

echo "Started deploying"

<<<<<<< HEAD
# Checkout master branch.
=======
>>>>>>> cd009726
git checkout master

# Build site.

bundle exec jekyll build

# Delete and move files.
find . -maxdepth 1 ! -name '_site' ! -name '.git' ! -name '.gitignore' -exec rm -rf {} \;
mv _site/* .
rm -R _site/

# Push to master.
git add -fA
git commit --allow-empty -m "$(git log -1 --pretty=%B) [ci skip]"
git push -f -q origin master

# Move back to previous branch.
git checkout -

echo "Deployed Successfully!"

exit 0<|MERGE_RESOLUTION|>--- conflicted
+++ resolved
@@ -7,10 +7,7 @@
 
 echo "Started deploying"
 
-<<<<<<< HEAD
-# Checkout master branch.
-=======
->>>>>>> cd009726
+
 git checkout master
 
 # Build site.
